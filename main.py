import os
import time

os.environ["TZ"] = "UTC"
time.tzset()

import sys
import logging
import argparse
from pyspark.sql import SparkSession

from ehrs import EHR_REGISTRY

logging.basicConfig(
    format="%(asctime)s | %(levelname)s | %(message)s",
    datefmt="%Y-%m-%d %H:%M:%S",
    level=os.environ.get("LOGLEVEL", "INFO").upper(),
    stream=sys.stdout,
)
logger = logging.getLogger(__name__)


def get_parser():
    parser = argparse.ArgumentParser()
    # task
    parser.add_argument(
        "--task",
        type=str,
        default=None,
        help="specific task from the whole pipeline."
        "if not set, run the whole steps.",
    )
    parser.add_argument(
        "--dest", default="outputs", type=str, metavar="DIR", help="output directory"
    )
    parser.add_argument(
        "--valid-percent",
        default=0.1,
        type=float,
        metavar="D",
        help="percentage of data to use as validation and test set (between 0 and 0.5)",
    )
    parser.add_argument("--seed", default="42", type=str, metavar="N", help="random seed")

    # data
    parser.add_argument(
        "--ehr", type=str, required=True, choices=['mimiciii', 'mimiciv', 'eicu'],
        help="name of the ehr system to be processed."
    )
    parser.add_argument(
        "--data",
        metavar="DIR",
        default=None,
        help="directory containing data files of the given ehr (--ehr)."
                "if not given, try to download from the internet.",
    )
    parser.add_argument(
        "--ext",
        type=str,
        default=None,
        help="extension for ehr data to look for. "
                "if not given, try to infer from --data"
    )
    parser.add_argument(
        "--ccs",
        type=str,
        default=None,
        help="path to `ccs_multi_dx_tool_2015.csv`"
        "if not given, try to download from the internet.",
    )
    parser.add_argument(
        "--gem",
        type=str,
        default=None,
        help="path to `icd10cmtoicd9gem.csv`"
        "if not given, try to download from the internet.",
    )

    parser.add_argument(
        "-c", "--cache",
        action="store_true",
        help="whether to load data from cache if exists"
    )


    # misc
    parser.add_argument(
        "--max_event_size", type=int, default=256, help="max event size to crop to"
    )
    parser.add_argument(
        "--min_event_size",
        type=int,
        default=5,
        help="min event size to skip small samples",
    )
    parser.add_argument(
        "--min_age", type=int, default=18, help="min age to skip too young patients"
    )
    parser.add_argument(
        "--max_age", type=int, default=None, help="max age to skip too old patients"
    )
    parser.add_argument(
        "--obs_size", type=int, default=12, help="observation window size by the hour"
    )
    parser.add_argument(
        "--gap_size", type=int, default=0, help="time gap window size by the hour"
    )
    parser.add_argument(
        "--pred_size", type=int, default=24, help="prediction window size by the hour"
    )
    parser.add_argument(
        "--long_term_pred_size", type=int, default=336, help="prediction window size by the hour (for long term mortality task)"
    )
    parser.add_argument(
        "--first_icu",
        action="store_true",
        help="whether to use only the first icu or not",
    )

    # tasks
    parser.add_argument(
        "--mortality", action='store_true',
        help="whether to include mortality task or not"
    )
    parser.add_argument(
        "--long_term_mortality", action='store_true',
        help="whether to include long term mortality task or not"
    )
    parser.add_argument(
        "--los_3day", action='store_true',
        help="whether to include 3-day los task or not"
    )
    parser.add_argument(
        "--los_7day", action='store_true',
        help="whether to include 7-day los task or not"
    )
    parser.add_argument(
        "--readmission", action='store_true',
        help="whether to include readmission task or not"
    )
    parser.add_argument(
        "--final_acuity", action='store_true',
        help="whether to include final acuity task or not"
    )
    parser.add_argument(
        "--imminent_discharge", action="store_true",
        help="whether to include imminent discharge task or not"
    )
    parser.add_argument(
        "--diagnosis", action='store_true',
        help="whether to include diagnosis task or not"
    )
    parser.add_argument(
        "--creatinine", action='store_true',
        help="whether to include creatinine task or not"
    )
    parser.add_argument(
        "--bilirubin", action='store_true',
        help="whether to include bilirubin task or not"
    )
    parser.add_argument(
        "--platelets", action='store_true',
        help="whether to include platelets task or not"
    )
    parser.add_argument(
        "--wbc", action='store_true',
        help="whether to include blood white blood cell count task or not"
    )
    parser.add_argument(
        "--hb", action='store_true',
        help="whether to include blood white blood cell count task or not"
    )
    parser.add_argument(
        "--bicarbonate", action='store_true',
        help="whether to include blood white blood cell count task or not"
    )
    parser.add_argument(
        "--sodium", action='store_true',
        help="whether to include blood white blood cell count task or not"
    )


    parser.add_argument(
        "--chunk_size",
        type=int,
        default=1024,
        help="chunk size to read large csv files",
    )
    parser.add_argument(
        '--bins', type=int, default=20,
        help='num buckets to bin time intervals by'
    )

    parser.add_argument(
        '--max_event_token_len', type=int, default=128,
        help='max token length for each event (Hierarchical)'
    )

    parser.add_argument(
        '--max_patient_token_len', type=int, default=8192,
        help='max token length for each patient (Flatten)'
    )

    parser.add_argument(
        "--use_more_tables",
        action="store_true",
        help="Use more tables including chartevents, Not supported on MIMIC-III",
    )


    parser.add_argument(
        '--num_threads', type=int, default=8, help='number of threads to use'
    )
    return parser


def main(args):
    task = args.task

    if not os.path.exists(args.dest):
        os.makedirs(args.dest)

    ehr = EHR_REGISTRY[args.ehr](args)
    spark = (
        SparkSession.builder.master(f"local[{args.num_threads}]")
        .config("spark.driver.memory", "100g")
        .config("spark.driver.maxResultSize", "10g")
        .config("spark.network.timeout", "100s")
<<<<<<< HEAD
        .config("spark.sql.session.timeZone", "UTC")
=======
        .config("spark.sql.timeZone", "UTC")
>>>>>>> 3b7f6866
        .appName("Main_Preprocess")
        .getOrCreate()
    )
    ehr.run_pipeline(spark)

if __name__ == "__main__":
    parser = get_parser()
    args = parser.parse_args()
    main(args)<|MERGE_RESOLUTION|>--- conflicted
+++ resolved
@@ -226,11 +226,7 @@
         .config("spark.driver.memory", "100g")
         .config("spark.driver.maxResultSize", "10g")
         .config("spark.network.timeout", "100s")
-<<<<<<< HEAD
-        .config("spark.sql.session.timeZone", "UTC")
-=======
         .config("spark.sql.timeZone", "UTC")
->>>>>>> 3b7f6866
         .appName("Main_Preprocess")
         .getOrCreate()
     )
