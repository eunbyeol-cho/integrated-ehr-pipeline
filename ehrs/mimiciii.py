import os
import sys
import logging
<<<<<<< HEAD
=======
import glob
import pickle
import subprocess
import shutil
from sortedcontainers import SortedList
>>>>>>> 0bfa9da8

from datetime import datetime
import numpy as np
import pandas as pd

from tqdm import tqdm

from ehrs import register_ehr, EHR
from utils.utils import get_physionet_dataset, get_ccs

logger = logging.getLogger(__name__)


@register_ehr("mimiciii")
class MIMICIII(EHR):
    def __init__(self, cfg):
        super().__init__()
        self.cfg = cfg

        self.data_dir = cfg.data
        self.ccs_path = cfg.ccs

        cache_dir = os.path.expanduser("~/.cache/ehr")
        physionet_file_path = "mimiciii/1.4/"

<<<<<<< HEAD
        self.data_dir = get_physionet_dataset(cfg, physionet_file_path, cache_dir)
        self.ccs_path = get_ccs(cfg, cache_dir)

        postfix = "" if cfg.data_uncompressed else ".gz"

        self.icustays = f"ICUSTAYS.csv{postfix}"
        self.patients = f"PATIENTS.csv{postfix}"
        self.admissions = f"ADMISSIONS.csv{postfix}"
        self.diagnoses = f"DIAGNOSES_ICD.csv{postfix}"
=======
        if self.data_dir is None or not os.path.exists(self.data_dir):
            if not os.path.exists(cache_dir):
                os.makedirs(cache_dir)
            self.data_dir = os.path.join(cache_dir, "mimiciii")

            if os.path.exists(self.data_dir) and len(os.listdir(self.data_dir)) == 30:
                logger.info("Loaded cached ehr data from {}.".format(self.data_dir))
            else:
                logger.info(
                    "Data is not found so try to download from the internet. "
                    "It requires ~7GB drive spaces. "
                    "Note that this is a restricted-access resource. "
                    "Please log in to physionet.org with a credentialed user."
                )

                username = input("Email or Username: ")
                subprocess.run(
                    [
                        "wget", "-r", "-N", "-c", "np", "--user", username,
                        "--ask-password", "https://physionet.org/files/mimiciii/1.4/",
                        "-P", cache_dir,
                    ]
                )

                if len(
                    os.listdir(os.path.join(cache_dir, "physionet.org/files/mimiciii/1.4"))
                ) != 30:
                    raise AssertionError(
                        "Download failed with unknown error. Please check if you log in with a "
                        "credentialed user appropriately"
                    )

                os.rename(
                    os.path.join(cache_dir, "physionet.org/files/mimiciii/1.4"),
                    self.data_dir,
                )
                shutil.rmtree(os.path.join(cache_dir, "physionet.org"))
        if self.ccs_path is None or not os.path.exists(self.ccs_path):
            if not os.path.exists(cache_dir):
                os.makedirs(cache_dir)
            self.ccs_path = os.path.join(cache_dir, "ccs_multi_dx_tool_2015.csv")

            if os.path.exists(self.ccs_path):
                logger.info("Loaded cached ccs file from {}".format(self.ccs_path))
            else:
                logger.info(
                    "`ccs_multi_dx_tool_2015.csv` is not found so try to download from the internet."
                )

                subprocess.run(
                    [
                        "wget",
                        "https://www.hcup-us.ahrq.gov/toolssoftware/ccs/Multi_Level_CCS_2015.zip",
                        "-P", cache_dir,
                    ]
                )

                import zipfile

                with zipfile.ZipFile(
                    os.path.join(cache_dir, "Multi_Level_CCS_2015.zip"), "r"
                ) as zip_ref:
                    zip_ref.extractall(os.path.join(cache_dir, "tmp"))
                os.rename(
                    os.path.join(cache_dir, "tmp", "ccs_multi_dx_tool_2015.csv"),
                    self.ccs_path,
                )
                os.remove(os.path.join(cache_dir, "Multi_Level_CCS_2015.zip"))
                shutil.rmtree(os.path.join(cache_dir, "tmp"))

        self.ext = '.csv.gz'
        if len(glob.glob(os.path.join(self.data_dir, '*' + self.ext))) != 26:
            self.ext = '.csv'
            if len(glob.glob(os.path.join(self.data_dir, '*' + self.ext))) != 26:
                raise AssertionError(
                    "Provided data directory is not correct. Please check if --data is correct. "
                    "--data: {}".format(self.data_dir)
                )

        self.icustays = "ICUSTAYS" + self.ext
        self.patients = "PATIENTS" + self.ext
        self.admissions = "ADMISSIONS" + self.ext
        self.diagnoses = "DIAGNOSES_ICD" + self.ext
>>>>>>> 0bfa9da8

        # XXX more features? user choice?
        self.features = [
            {
<<<<<<< HEAD
                "fname": f"LABEVENTS.csv{postfix}",
=======
                "fname": "LABEVENTS" + self.ext,
>>>>>>> 0bfa9da8
                "type": "lab",
                "timestamp": "CHARTTIME",
                "exclude": ["ROW_ID", "SUBJECT_ID"],
                "code": ["ITEMID"],
                "desc": ["D_LABITEMS" + self.ext],
                "desc_key": ["LABEL"],
            },
            {
                "fname": "PRESCRIPTIONS" + self.ext,
                "type": "med",
                "timestamp": "STARTDATE",
                "exclude": ["ENDDATE", "GSN", "NDC", "ROW_ID", "SUBJECT_ID"]
            },
            {
                "fname": "INPUTEVENTS_MV" + self.ext,
                "type": "inf",
                "timestamp": "STARTTIME",
                "exclude": ["ENDTIME", "STORETIME", "CGID", "ORDERID", "LINKORDERID", "ROW_ID", "SUBJECT_ID"],
                "code": ["ITEMID"],
                "desc": ["D_ITEMS" + self.ext],
                "desc_key": ["LABEL"]
            },
            {
<<<<<<< HEAD
                "fname": f"PRESCRIPTIONS.csv{postfix}",
                "type": "med",
                "timestamp": "STARTDATE",
            },
            {
                "fname": f"INPUTEVENTS_MV.csv{postfix}",
                "type": "inf",
                "timestamp": "STARTTIME",
            },
            {
                "fname": f"INPUTEVENTS_CV.csv{postfix}",
                "type": "inf",
                "timestamp": "CHARTTIME",
            },
=======
                "fname": "INPUTEVENTS_CV" + self.ext,
                "type": "inf",
                "timestamp": "CHARTTIME",
                "exclude": ["STORETIME", "CGID", "ORDERID", "LINKORDERID", "ROW_ID", "SUBJECT_ID"],
                "code": ["ITEMID"],
                "desc": ["D_ITEMS" + self.ext],
                "desc_key": ["LABEL"]
            }
>>>>>>> 0bfa9da8
        ]
        # TODO variablize? or leave constants as is
        self.icustay_key = "ICUSTAY_ID"
        self.icustay_start_key = "INTIME"
        self.icustay_end_key = "OUTTIME"
        self.second_key = "HADM_ID"

        self.max_event_size = (
            cfg.max_event_size if cfg.max_event_size is not None else sys.maxsize
        )
        self.min_event_size = (
            cfg.min_event_size if cfg.min_event_size is not None else 0
        )
        assert self.min_event_size <= self.max_event_size, (
            self.min_event_size,
            self.max_event_size,
        )

        self.max_age = cfg.max_age if cfg.max_age is not None else sys.maxsize
        self.min_age = cfg.min_age if cfg.min_age is not None else 0
        assert self.min_age <= self.max_age, (self.min_age, self.max_age)

        self.obs_size = cfg.obs_size
        self.gap_size = cfg.gap_size
        self.pred_size = cfg.pred_size

        self.first_icu = cfg.first_icu

        self.chunk_size = cfg.chunk_size

        self.dest = cfg.dest

    def build_cohort(self):
        patients = pd.read_csv(os.path.join(self.data_dir, self.patients))
        icustays = pd.read_csv(os.path.join(self.data_dir, self.icustays))
        admissions = pd.read_csv(os.path.join(self.data_dir, self.admissions))

        icustays = icustays[icustays["FIRST_CAREUNIT"] == icustays["LAST_CAREUNIT"]]
        icustays = icustays[icustays["LOS"] >= (self.obs_size + self.gap_size) / 24]
        icustays = icustays.drop(columns=["ROW_ID"])
        icustays[self.icustay_start_key] = pd.to_datetime(
            icustays[self.icustay_start_key], infer_datetime_format=True
        )
        icustays[self.icustay_end_key] = pd.to_datetime(
            icustays[self.icustay_end_key], infer_datetime_format=True
        )

        patients["DOB"] = pd.to_datetime(patients["DOB"], infer_datetime_format=True)
        patients = patients.drop(columns=["ROW_ID"])

        patients_with_icustays = patients[
            patients["SUBJECT_ID"].isin(icustays["SUBJECT_ID"])
        ]
        patients_with_icustays = icustays.merge(
            patients_with_icustays, on="SUBJECT_ID", how="left"
        )

        def calculate_age(birth: datetime, now: datetime):
            age = now.year - birth.year
            if now.month < birth.month:
                age -= 1
            elif (now.month == birth.month) and (now.day < birth.day):
                age -= 1

            return age

        patients_with_icustays["AGE"] = patients_with_icustays.apply(
            lambda x: calculate_age(x["DOB"], x[self.icustay_start_key]), axis=1
        )
        patients_with_icustays = patients_with_icustays[
            (self.min_age <= patients_with_icustays["AGE"])
            & (patients_with_icustays["AGE"] <= self.max_age)
        ]

        # merge with admissions to get discharge information
        patients_with_icustays = pd.merge(
            patients_with_icustays.reset_index(drop=True),
            admissions[["HADM_ID", "DISCHARGE_LOCATION", "DEATHTIME", "DISCHTIME"]],
            how="left",
            on="HADM_ID",
        )

        # we define labels for the readmission task in this step
        # since it requires to observe each next icustays,
        # which would have been excluded in the final cohorts
        if self.first_icu:
            # check if each HADM_ID has multiple icustays
            is_readmitted = patients_with_icustays.groupby("HADM_ID")[
                "ICUSTAY_ID"
            ].count()
            is_readmitted = (
                (is_readmitted > 1)
                .astype(int)
                .to_frame()
                .rename(columns={"ICUSTAY_ID": "readmission"})
            )

            # take the first icustays for each HADM_ID
            patients_with_icustays = patients_with_icustays.loc[
                patients_with_icustays.groupby("HADM_ID")[self.icustay_start_key].idxmin()
            ]
            # assign an appropriate label for the readmission task
            patients_with_icustays = patients_with_icustays.join(
                is_readmitted, on="HADM_ID"
            )
        else:
            patients_with_icustays["readmission"] = 1
            # the last icustay for each HADM_ID means that they have no icu readmission
            patients_with_icustays.loc[
                patients_with_icustays.groupby("HADM_ID")[self.icustay_start_key].idxmax(),
                "readmission",
            ] = 0

        patients_with_icustays["DEATHTIME"] = pd.to_datetime(
            patients_with_icustays["DEATHTIME"], infer_datetime_format=True
        )
        # XXX DISCHTIME --> HOSPITAL DISCHARGE TIME
        patients_with_icustays["DISCHTIME"] = pd.to_datetime(
            patients_with_icustays["DISCHTIME"], infer_datetime_format=True
        )

        self.cohort = patients_with_icustays
        logger.info(
            "cohort has been built successfully. Loaded {} cohorts.".format(
                len(self.cohort)
            )
        )
        patients_with_icustays.to_pickle(os.path.join(self.dest, 'mimiciii.cohorts'))

        return patients_with_icustays

    def prepare_tasks(self):
        # readmission prediction
        labeled_cohort = self.cohort[["HADM_ID", "ICUSTAY_ID", "readmission"]].copy()

        # los prediction
        labeled_cohort["los_3day"] = (self.cohort["LOS"] > 3).astype(int)
        labeled_cohort["los_7day"] = (self.cohort["LOS"] > 7).astype(int)

        # mortality prediction
        # filter out dead patients
        dead_patients = self.cohort[~self.cohort["DEATHTIME"].isna()]
        dead_patients = dead_patients[
            [self.icustay_key, self.icustay_start_key, self.icustay_end_key, "DEATHTIME"]
        ].copy()

        # if intime + obs_size + gap_size <= deathtime <= intime + obs_size + pred_size
        # it is assigned positive label on the mortality prediction
        is_dead = (
            (
                (
                    dead_patients[self.icustay_start_key]
                    + pd.Timedelta(self.obs_size, unit="h")
                    + pd.Timedelta(self.gap_size, unit="h")
                )
                <= dead_patients["DEATHTIME"]
            )
            & (
                dead_patients["DEATHTIME"]
                <= (
                    dead_patients[self.icustay_start_key]
                    + pd.Timedelta(self.obs_size, unit="h")
                    + pd.Timedelta(self.pred_size, unit="h")
                )
            )
        ).astype(int)
        dead_patients["mortality"] = np.array(is_dead)

        # if icu intime < deathtime <= icu outtime
        # we also retain this case as in_icu_mortality for the imminent discharge task
        is_dead_in_icu = (
            (dead_patients[self.icustay_start_key] < dead_patients["DEATHTIME"])
            & (dead_patients["DEATHTIME"] <= dead_patients[self.icustay_end_key])
        )
        dead_patients["in_icu_mortality"] = np.array(is_dead_in_icu.astype(int))

        labeled_cohort = pd.merge(
            labeled_cohort.reset_index(drop=True),
            dead_patients[[self.icustay_key, "mortality", "in_icu_mortality"]],
            on=self.icustay_key,
            how="left",
        ).reset_index(drop=True)
        labeled_cohort["mortality"] = labeled_cohort["mortality"].fillna(0).astype(int)
        labeled_cohort["in_icu_mortality"] = (
            labeled_cohort["in_icu_mortality"].fillna(0).astype(int)
        )

        # join with self.cohort to get information needed for imminent discharge task
        labeled_cohort = labeled_cohort.join(
            self.cohort[
                [self.icustay_key, self.icustay_start_key, "DISCHTIME", "DISCHARGE_LOCATION"]
            ].set_index("ICUSTAY_ID"),
            on=self.icustay_key,
        )

        # if an icustay is DEAD/EXPIRED, but not in_icu_mortality, then it is in_hospital_mortality
        labeled_cohort["in_hospital_mortality"] = 0
        labeled_cohort.loc[
            (labeled_cohort["DISCHARGE_LOCATION"] == "DEAD/EXPIRED")
            & (labeled_cohort["in_icu_mortality"] == 0),
            "in_hospital_mortality",
        ] = 1
        # define new class whose discharge location was 'DEAD/EXPIRED'
        labeled_cohort.loc[
            labeled_cohort["in_icu_mortality"] == 1, "DISCHARGE_LOCATION"
        ] = "IN_ICU_MORTALITY"
        labeled_cohort.loc[
            labeled_cohort["in_hospital_mortality"] == 1, "DISCHARGE_LOCATION"
        ] = "IN_HOSPITAL_MORTALITY"

        # define final acuity prediction task
        logger.info("Fincal Acuity Categories")
        logger.info(
            labeled_cohort["DISCHARGE_LOCATION"].astype("category").cat.categories
        )
        labeled_cohort["final_acuity"] = (
            labeled_cohort["DISCHARGE_LOCATION"].astype("category").cat.codes
        )

        # define imminent discharge prediction task
        is_discharged = (
            (
                (
                    labeled_cohort[self.icustay_start_key]
                    + pd.Timedelta(self.obs_size, unit="h")
                    + pd.Timedelta(self.gap_size, unit="h")
                )
                <= labeled_cohort["DISCHTIME"]
            )
            & (
                labeled_cohort["DISCHTIME"]
                <= (
                    labeled_cohort[self.icustay_start_key]
                    + pd.Timedelta(self.obs_size, unit="h")
                    + pd.Timedelta(self.pred_size, unit="h")
                )
            )
        ).astype(bool)
        labeled_cohort.loc[is_discharged, "imminent_discharge"] = labeled_cohort[
            is_discharged
        ]["DISCHARGE_LOCATION"]
        labeled_cohort.loc[~is_discharged, "imminent_discharge"] = "No Discharge"
        labeled_cohort.loc[
            (labeled_cohort["imminent_discharge"] == "IN_HOSPITAL_MORTALITY")
            | (labeled_cohort["imminent_discharge"] == "IN_ICU_MORTALITY"),
            "imminent_discharge",
        ] = "Death"
        logger.info("Immminent Discharge Categories")
        logger.info(
            labeled_cohort["imminent_discharge"].astype("category").cat.categories
        )
        labeled_cohort["imminent_discharge"] = (
            labeled_cohort["imminent_discharge"].astype("category").cat.codes
        )

        # drop unnecessary columns
        labeled_cohort = labeled_cohort.drop(
            columns=[
                self.icustay_start_key,
                "in_icu_mortality",
                "in_hospital_mortality",
                "DISCHTIME",
                "DISCHARGE_LOCATION",
            ]
        )

        # define diagnosis prediction task
        diagnoses = pd.read_csv(os.path.join(self.data_dir, self.diagnoses))

        diagnoses_with_cohort = diagnoses[
            diagnoses["HADM_ID"].isin(labeled_cohort["HADM_ID"])
        ]
        diagnoses_with_cohort = (
            diagnoses_with_cohort.groupby("HADM_ID")["ICD9_CODE"].apply(list).to_frame()
        )
        labeled_cohort = labeled_cohort.join(diagnoses_with_cohort, on="HADM_ID")

        ccs_dx = pd.read_csv(self.ccs_path)
        ccs_dx["'ICD-9-CM CODE'"] = (
            ccs_dx["'ICD-9-CM CODE'"].str[1:-1].str.strip()
        )
        ccs_dx["'CCS LVL 1'"] = ccs_dx["'CCS LVL 1'"].str[1:-1]
        lvl1 = {
            x: y for _, (x, y) in ccs_dx[["'ICD-9-CM CODE'", "'CCS LVL 1'"]].iterrows()
        }

        labeled_cohort.dropna(subset=["ICD9_CODE"], inplace=True)
        labeled_cohort["diagnosis"] = labeled_cohort["ICD9_CODE"].map(
            lambda dxs: list(set([lvl1[dx] for dx in dxs if dx in lvl1]))
        )
<<<<<<< HEAD

=======
>>>>>>> 0bfa9da8
        labeled_cohort.dropna(subset=["diagnosis"], inplace=True)
        labeled_cohort = labeled_cohort.drop(columns=["ICD9_CODE"])

        self.labeled_cohort = labeled_cohort
        logger.info("Done preparing tasks for the given cohorts")

        labeled_cohort.to_pickle(os.path.join(self.dest, 'mimiciii.cohorts.labeled'))

        return labeled_cohort

    def prepare_events(self):
        icustays = pd.read_csv(os.path.join(self.data_dir, self.icustays))
        icustays[self.icustay_start_key] = pd.to_datetime(
            icustays[self.icustay_start_key], infer_datetime_format=True
        )
        icustays[self.icustay_end_key] = pd.to_datetime(
            icustays[self.icustay_end_key], infer_datetime_format=True
        )
        icustays_by_second_key = icustays.groupby(self.second_key)[self.icustay_key].apply(list)
        icustay_to_intime = dict(zip(
            icustays[self.icustay_key], icustays[self.icustay_start_key])
        )
        icustay_to_outtime = dict(zip(
            icustays[self.icustay_key], icustays[self.icustay_end_key]
        ))

        icustay_events = {id: SortedList() for id in self.labeled_cohort[self.icustay_key].to_list()}

        for feat in self.features:
            fname = feat["fname"]
            timestamp_key = feat["timestamp"]
            excludes = feat["exclude"]
            code_to_descriptions = None
            if "code" in feat:
                code_to_descriptions = {
                    k: pd.read_csv(os.path.join(self.data_dir, v))
                    for k, v in zip(feat["code"], feat["desc"])
                }
                code_to_descriptions = {
                    k: dict(zip(v[k], v[d_k]))
                    for (k, v), d_k in zip(code_to_descriptions.items(), feat["desc_key"])
                }

            infer_icustay_from_second_key = False
            columns = pd.read_csv(
                os.path.join(self.data_dir, fname), index_col=0, nrows=0
            ).columns.to_list()
            if self.icustay_key not in columns:
                infer_icustay_from_second_key = True
                if self.second_key not in columns:
                    raise AssertionError(
                        "{} doesn't have one of these columns: {}".format(
                            fname, [self.icustay_key, self.second_key]
                        )
                    )

            chunks = pd.read_csv(os.path.join(self.data_dir, fname), chunksize=self.chunk_size)
            for events in tqdm(chunks):
                events[timestamp_key] = pd.to_datetime(events[timestamp_key], infer_datetime_format=True)
                events = events.drop(columns=excludes)
                if infer_icustay_from_second_key:
                    events = events[~events[self.second_key].isna()]
                else:
                    events = events[~events[self.icustay_key].isna()]

                for _, event in events.iterrows():
                    charttime = event[timestamp_key]
                    if infer_icustay_from_second_key:
                        if event[self.second_key] not in icustays_by_second_key:
                            continue

                        # infer icustay id for the event based on `self.second_key`
                        second_key_icustays = icustays_by_second_key[event[self.second_key]]
                        for icustay_id in second_key_icustays:
                            intime = icustay_to_intime[icustay_id]
                            outtime = icustay_to_outtime[icustay_id]
                            if intime <= charttime and charttime <= outtime:
                                event[self.icustay_key] = icustay_id
                                break

                        # which means that the event has no corresponding icustay
                        if self.icustay_key not in event:
                            continue
                    else:
                        intime = icustay_to_intime[event[self.icustay_key]]
                        outtime = icustay_to_outtime[event[self.icustay_key]]
                        # which means that the event has been charted before / after the icustay
                        if not (intime <= charttime and charttime <= outtime):
                            continue

                    icustay_id = event[self.icustay_key]
                    if icustay_id in icustay_events:
                        event = event.drop(labels=[
                            self.icustay_key, self.second_key, timestamp_key
                        ])
                        event_string = []
                        # TODO check which embedding strategy is adopted, desc-based or code-based
                        for name, val in event.to_dict().items():
                            if pd.isna(val):
                                continue
                            # convert code to description if needed
                            if code_to_descriptions is not None and name in code_to_descriptions:
                                val = code_to_descriptions[name][val]
                            val = str(val)
                            event_string.append(' '.join([name, val]))
                        event_string = ' '.join(event_string)

                        icustay_events[icustay_id].add(
                            (charttime, fname[:-len(self.ext)], event_string)
                        )
        # TODO put time-gap
        """
        2. based on the sorted list, define time offset --> (TABLE_NAME, events_string, time-gap)
        """

        self.cohort_events = icustay_events

        logger.info(
            "Done preparing events for the given labeled cohorts."
        )

        with open(os.path.join(self.dest, "mimiciii.cohorts.labeled.events"), "wb") as f:
            pickle.dump(icustay_events, f)

        return icustay_events

    def encode_events(self):
        """
        encode event strings
        """
        pass

    # def run_pipeline(self):
    #     ...<|MERGE_RESOLUTION|>--- conflicted
+++ resolved
@@ -1,14 +1,11 @@
 import os
 import sys
 import logging
-<<<<<<< HEAD
-=======
 import glob
 import pickle
 import subprocess
 import shutil
 from sortedcontainers import SortedList
->>>>>>> 0bfa9da8
 
 from datetime import datetime
 import numpy as np
@@ -34,91 +31,13 @@
         cache_dir = os.path.expanduser("~/.cache/ehr")
         physionet_file_path = "mimiciii/1.4/"
 
-<<<<<<< HEAD
         self.data_dir = get_physionet_dataset(cfg, physionet_file_path, cache_dir)
         self.ccs_path = get_ccs(cfg, cache_dir)
 
-        postfix = "" if cfg.data_uncompressed else ".gz"
-
-        self.icustays = f"ICUSTAYS.csv{postfix}"
-        self.patients = f"PATIENTS.csv{postfix}"
-        self.admissions = f"ADMISSIONS.csv{postfix}"
-        self.diagnoses = f"DIAGNOSES_ICD.csv{postfix}"
-=======
-        if self.data_dir is None or not os.path.exists(self.data_dir):
-            if not os.path.exists(cache_dir):
-                os.makedirs(cache_dir)
-            self.data_dir = os.path.join(cache_dir, "mimiciii")
-
-            if os.path.exists(self.data_dir) and len(os.listdir(self.data_dir)) == 30:
-                logger.info("Loaded cached ehr data from {}.".format(self.data_dir))
-            else:
-                logger.info(
-                    "Data is not found so try to download from the internet. "
-                    "It requires ~7GB drive spaces. "
-                    "Note that this is a restricted-access resource. "
-                    "Please log in to physionet.org with a credentialed user."
-                )
-
-                username = input("Email or Username: ")
-                subprocess.run(
-                    [
-                        "wget", "-r", "-N", "-c", "np", "--user", username,
-                        "--ask-password", "https://physionet.org/files/mimiciii/1.4/",
-                        "-P", cache_dir,
-                    ]
-                )
-
-                if len(
-                    os.listdir(os.path.join(cache_dir, "physionet.org/files/mimiciii/1.4"))
-                ) != 30:
-                    raise AssertionError(
-                        "Download failed with unknown error. Please check if you log in with a "
-                        "credentialed user appropriately"
-                    )
-
-                os.rename(
-                    os.path.join(cache_dir, "physionet.org/files/mimiciii/1.4"),
-                    self.data_dir,
-                )
-                shutil.rmtree(os.path.join(cache_dir, "physionet.org"))
-        if self.ccs_path is None or not os.path.exists(self.ccs_path):
-            if not os.path.exists(cache_dir):
-                os.makedirs(cache_dir)
-            self.ccs_path = os.path.join(cache_dir, "ccs_multi_dx_tool_2015.csv")
-
-            if os.path.exists(self.ccs_path):
-                logger.info("Loaded cached ccs file from {}".format(self.ccs_path))
-            else:
-                logger.info(
-                    "`ccs_multi_dx_tool_2015.csv` is not found so try to download from the internet."
-                )
-
-                subprocess.run(
-                    [
-                        "wget",
-                        "https://www.hcup-us.ahrq.gov/toolssoftware/ccs/Multi_Level_CCS_2015.zip",
-                        "-P", cache_dir,
-                    ]
-                )
-
-                import zipfile
-
-                with zipfile.ZipFile(
-                    os.path.join(cache_dir, "Multi_Level_CCS_2015.zip"), "r"
-                ) as zip_ref:
-                    zip_ref.extractall(os.path.join(cache_dir, "tmp"))
-                os.rename(
-                    os.path.join(cache_dir, "tmp", "ccs_multi_dx_tool_2015.csv"),
-                    self.ccs_path,
-                )
-                os.remove(os.path.join(cache_dir, "Multi_Level_CCS_2015.zip"))
-                shutil.rmtree(os.path.join(cache_dir, "tmp"))
-
-        self.ext = '.csv.gz'
-        if len(glob.glob(os.path.join(self.data_dir, '*' + self.ext))) != 26:
-            self.ext = '.csv'
-            if len(glob.glob(os.path.join(self.data_dir, '*' + self.ext))) != 26:
+        self.ext = ".csv.gz"
+        if len(glob.glob(os.path.join(self.data_dir, "*" + self.ext))) != 26:
+            self.ext = ".csv"
+            if len(glob.glob(os.path.join(self.data_dir, "*" + self.ext))) != 26:
                 raise AssertionError(
                     "Provided data directory is not correct. Please check if --data is correct. "
                     "--data: {}".format(self.data_dir)
@@ -128,16 +47,11 @@
         self.patients = "PATIENTS" + self.ext
         self.admissions = "ADMISSIONS" + self.ext
         self.diagnoses = "DIAGNOSES_ICD" + self.ext
->>>>>>> 0bfa9da8
 
         # XXX more features? user choice?
         self.features = [
             {
-<<<<<<< HEAD
-                "fname": f"LABEVENTS.csv{postfix}",
-=======
                 "fname": "LABEVENTS" + self.ext,
->>>>>>> 0bfa9da8
                 "type": "lab",
                 "timestamp": "CHARTTIME",
                 "exclude": ["ROW_ID", "SUBJECT_ID"],
@@ -149,43 +63,41 @@
                 "fname": "PRESCRIPTIONS" + self.ext,
                 "type": "med",
                 "timestamp": "STARTDATE",
-                "exclude": ["ENDDATE", "GSN", "NDC", "ROW_ID", "SUBJECT_ID"]
+                "exclude": ["ENDDATE", "GSN", "NDC", "ROW_ID", "SUBJECT_ID"],
             },
             {
                 "fname": "INPUTEVENTS_MV" + self.ext,
                 "type": "inf",
                 "timestamp": "STARTTIME",
-                "exclude": ["ENDTIME", "STORETIME", "CGID", "ORDERID", "LINKORDERID", "ROW_ID", "SUBJECT_ID"],
+                "exclude": [
+                    "ENDTIME",
+                    "STORETIME",
+                    "CGID",
+                    "ORDERID",
+                    "LINKORDERID",
+                    "ROW_ID",
+                    "SUBJECT_ID",
+                ],
                 "code": ["ITEMID"],
                 "desc": ["D_ITEMS" + self.ext],
-                "desc_key": ["LABEL"]
+                "desc_key": ["LABEL"],
             },
             {
-<<<<<<< HEAD
-                "fname": f"PRESCRIPTIONS.csv{postfix}",
-                "type": "med",
-                "timestamp": "STARTDATE",
-            },
-            {
-                "fname": f"INPUTEVENTS_MV.csv{postfix}",
-                "type": "inf",
-                "timestamp": "STARTTIME",
-            },
-            {
-                "fname": f"INPUTEVENTS_CV.csv{postfix}",
-                "type": "inf",
-                "timestamp": "CHARTTIME",
-            },
-=======
                 "fname": "INPUTEVENTS_CV" + self.ext,
                 "type": "inf",
                 "timestamp": "CHARTTIME",
-                "exclude": ["STORETIME", "CGID", "ORDERID", "LINKORDERID", "ROW_ID", "SUBJECT_ID"],
+                "exclude": [
+                    "STORETIME",
+                    "CGID",
+                    "ORDERID",
+                    "LINKORDERID",
+                    "ROW_ID",
+                    "SUBJECT_ID",
+                ],
                 "code": ["ITEMID"],
                 "desc": ["D_ITEMS" + self.ext],
-                "desc_key": ["LABEL"]
-            }
->>>>>>> 0bfa9da8
+                "desc_key": ["LABEL"],
+            },
         ]
         # TODO variablize? or leave constants as is
         self.icustay_key = "ICUSTAY_ID"
@@ -285,7 +197,9 @@
 
             # take the first icustays for each HADM_ID
             patients_with_icustays = patients_with_icustays.loc[
-                patients_with_icustays.groupby("HADM_ID")[self.icustay_start_key].idxmin()
+                patients_with_icustays.groupby("HADM_ID")[
+                    self.icustay_start_key
+                ].idxmin()
             ]
             # assign an appropriate label for the readmission task
             patients_with_icustays = patients_with_icustays.join(
@@ -295,7 +209,9 @@
             patients_with_icustays["readmission"] = 1
             # the last icustay for each HADM_ID means that they have no icu readmission
             patients_with_icustays.loc[
-                patients_with_icustays.groupby("HADM_ID")[self.icustay_start_key].idxmax(),
+                patients_with_icustays.groupby("HADM_ID")[
+                    self.icustay_start_key
+                ].idxmax(),
                 "readmission",
             ] = 0
 
@@ -313,7 +229,7 @@
                 len(self.cohort)
             )
         )
-        patients_with_icustays.to_pickle(os.path.join(self.dest, 'mimiciii.cohorts'))
+        patients_with_icustays.to_pickle(os.path.join(self.dest, "mimiciii.cohorts"))
 
         return patients_with_icustays
 
@@ -329,7 +245,12 @@
         # filter out dead patients
         dead_patients = self.cohort[~self.cohort["DEATHTIME"].isna()]
         dead_patients = dead_patients[
-            [self.icustay_key, self.icustay_start_key, self.icustay_end_key, "DEATHTIME"]
+            [
+                self.icustay_key,
+                self.icustay_start_key,
+                self.icustay_end_key,
+                "DEATHTIME",
+            ]
         ].copy()
 
         # if intime + obs_size + gap_size <= deathtime <= intime + obs_size + pred_size
@@ -357,9 +278,8 @@
         # if icu intime < deathtime <= icu outtime
         # we also retain this case as in_icu_mortality for the imminent discharge task
         is_dead_in_icu = (
-            (dead_patients[self.icustay_start_key] < dead_patients["DEATHTIME"])
-            & (dead_patients["DEATHTIME"] <= dead_patients[self.icustay_end_key])
-        )
+            dead_patients[self.icustay_start_key] < dead_patients["DEATHTIME"]
+        ) & (dead_patients["DEATHTIME"] <= dead_patients[self.icustay_end_key])
         dead_patients["in_icu_mortality"] = np.array(is_dead_in_icu.astype(int))
 
         labeled_cohort = pd.merge(
@@ -376,7 +296,12 @@
         # join with self.cohort to get information needed for imminent discharge task
         labeled_cohort = labeled_cohort.join(
             self.cohort[
-                [self.icustay_key, self.icustay_start_key, "DISCHTIME", "DISCHARGE_LOCATION"]
+                [
+                    self.icustay_key,
+                    self.icustay_start_key,
+                    "DISCHTIME",
+                    "DISCHARGE_LOCATION",
+                ]
             ].set_index("ICUSTAY_ID"),
             on=self.icustay_key,
         )
@@ -464,9 +389,7 @@
         labeled_cohort = labeled_cohort.join(diagnoses_with_cohort, on="HADM_ID")
 
         ccs_dx = pd.read_csv(self.ccs_path)
-        ccs_dx["'ICD-9-CM CODE'"] = (
-            ccs_dx["'ICD-9-CM CODE'"].str[1:-1].str.strip()
-        )
+        ccs_dx["'ICD-9-CM CODE'"] = ccs_dx["'ICD-9-CM CODE'"].str[1:-1].str.strip()
         ccs_dx["'CCS LVL 1'"] = ccs_dx["'CCS LVL 1'"].str[1:-1]
         lvl1 = {
             x: y for _, (x, y) in ccs_dx[["'ICD-9-CM CODE'", "'CCS LVL 1'"]].iterrows()
@@ -476,17 +399,13 @@
         labeled_cohort["diagnosis"] = labeled_cohort["ICD9_CODE"].map(
             lambda dxs: list(set([lvl1[dx] for dx in dxs if dx in lvl1]))
         )
-<<<<<<< HEAD
-
-=======
->>>>>>> 0bfa9da8
         labeled_cohort.dropna(subset=["diagnosis"], inplace=True)
         labeled_cohort = labeled_cohort.drop(columns=["ICD9_CODE"])
 
         self.labeled_cohort = labeled_cohort
         logger.info("Done preparing tasks for the given cohorts")
 
-        labeled_cohort.to_pickle(os.path.join(self.dest, 'mimiciii.cohorts.labeled'))
+        labeled_cohort.to_pickle(os.path.join(self.dest, "mimiciii.cohorts.labeled"))
 
         return labeled_cohort
 
@@ -498,15 +417,19 @@
         icustays[self.icustay_end_key] = pd.to_datetime(
             icustays[self.icustay_end_key], infer_datetime_format=True
         )
-        icustays_by_second_key = icustays.groupby(self.second_key)[self.icustay_key].apply(list)
-        icustay_to_intime = dict(zip(
-            icustays[self.icustay_key], icustays[self.icustay_start_key])
-        )
-        icustay_to_outtime = dict(zip(
-            icustays[self.icustay_key], icustays[self.icustay_end_key]
-        ))
-
-        icustay_events = {id: SortedList() for id in self.labeled_cohort[self.icustay_key].to_list()}
+        icustays_by_second_key = icustays.groupby(self.second_key)[
+            self.icustay_key
+        ].apply(list)
+        icustay_to_intime = dict(
+            zip(icustays[self.icustay_key], icustays[self.icustay_start_key])
+        )
+        icustay_to_outtime = dict(
+            zip(icustays[self.icustay_key], icustays[self.icustay_end_key])
+        )
+
+        icustay_events = {
+            id: SortedList() for id in self.labeled_cohort[self.icustay_key].to_list()
+        }
 
         for feat in self.features:
             fname = feat["fname"]
@@ -520,7 +443,9 @@
                 }
                 code_to_descriptions = {
                     k: dict(zip(v[k], v[d_k]))
-                    for (k, v), d_k in zip(code_to_descriptions.items(), feat["desc_key"])
+                    for (k, v), d_k in zip(
+                        code_to_descriptions.items(), feat["desc_key"]
+                    )
                 }
 
             infer_icustay_from_second_key = False
@@ -536,9 +461,13 @@
                         )
                     )
 
-            chunks = pd.read_csv(os.path.join(self.data_dir, fname), chunksize=self.chunk_size)
+            chunks = pd.read_csv(
+                os.path.join(self.data_dir, fname), chunksize=self.chunk_size
+            )
             for events in tqdm(chunks):
-                events[timestamp_key] = pd.to_datetime(events[timestamp_key], infer_datetime_format=True)
+                events[timestamp_key] = pd.to_datetime(
+                    events[timestamp_key], infer_datetime_format=True
+                )
                 events = events.drop(columns=excludes)
                 if infer_icustay_from_second_key:
                     events = events[~events[self.second_key].isna()]
@@ -552,7 +481,9 @@
                             continue
 
                         # infer icustay id for the event based on `self.second_key`
-                        second_key_icustays = icustays_by_second_key[event[self.second_key]]
+                        second_key_icustays = icustays_by_second_key[
+                            event[self.second_key]
+                        ]
                         for icustay_id in second_key_icustays:
                             intime = icustay_to_intime[icustay_id]
                             outtime = icustay_to_outtime[icustay_id]
@@ -572,23 +503,26 @@
 
                     icustay_id = event[self.icustay_key]
                     if icustay_id in icustay_events:
-                        event = event.drop(labels=[
-                            self.icustay_key, self.second_key, timestamp_key
-                        ])
+                        event = event.drop(
+                            labels=[self.icustay_key, self.second_key, timestamp_key]
+                        )
                         event_string = []
                         # TODO check which embedding strategy is adopted, desc-based or code-based
                         for name, val in event.to_dict().items():
                             if pd.isna(val):
                                 continue
                             # convert code to description if needed
-                            if code_to_descriptions is not None and name in code_to_descriptions:
+                            if (
+                                code_to_descriptions is not None
+                                and name in code_to_descriptions
+                            ):
                                 val = code_to_descriptions[name][val]
                             val = str(val)
-                            event_string.append(' '.join([name, val]))
-                        event_string = ' '.join(event_string)
+                            event_string.append(" ".join([name, val]))
+                        event_string = " ".join(event_string)
 
                         icustay_events[icustay_id].add(
-                            (charttime, fname[:-len(self.ext)], event_string)
+                            (charttime, fname[: -len(self.ext)], event_string)
                         )
         # TODO put time-gap
         """
@@ -597,11 +531,11 @@
 
         self.cohort_events = icustay_events
 
-        logger.info(
-            "Done preparing events for the given labeled cohorts."
-        )
-
-        with open(os.path.join(self.dest, "mimiciii.cohorts.labeled.events"), "wb") as f:
+        logger.info("Done preparing events for the given labeled cohorts.")
+
+        with open(
+            os.path.join(self.dest, "mimiciii.cohorts.labeled.events"), "wb"
+        ) as f:
             pickle.dump(icustay_events, f)
 
         return icustay_events
